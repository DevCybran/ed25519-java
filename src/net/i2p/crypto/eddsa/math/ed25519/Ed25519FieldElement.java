--- conflicted
+++ resolved
@@ -41,13 +41,8 @@
      * @return 1 if it is non-zero, 0 otherwise.
      */
     public boolean isNonZero() {
-<<<<<<< HEAD
         final byte[] s = toByteArray();
         return Utils.equal(s, ZERO) == 0;
-=======
-        byte[] s = toByteArray();
-        return Utils.equal(s, ZERO) == 1;
->>>>>>> b5395226
     }
 
     /**
@@ -964,15 +959,7 @@
 
     @Override
     public int hashCode() {
-<<<<<<< HEAD
         return Arrays.hashCode(t);
-=======
-        int rv = 0;
-        for (int i = 0; i < 10; i++) {
-            rv ^= t[i];
-        }
-        return rv;
->>>>>>> b5395226
     }
 
     @Override
