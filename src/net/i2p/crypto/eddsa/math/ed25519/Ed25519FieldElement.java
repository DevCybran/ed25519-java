--- conflicted
+++ resolved
@@ -1,14 +1,6 @@
 package net.i2p.crypto.eddsa.math.ed25519;
 
-<<<<<<< HEAD
-import java.util.Arrays;
-
-import javax.xml.bind.DatatypeConverter;
-
-=======
-import net.i2p.crypto.eddsa.TestUtils;
 import net.i2p.crypto.eddsa.Utils;
->>>>>>> 1a38980d
 import net.i2p.crypto.eddsa.math.Field;
 import net.i2p.crypto.eddsa.math.FieldElement;
 
@@ -963,12 +955,11 @@
         if (!(obj instanceof Ed25519FieldElement))
             return false;
         Ed25519FieldElement fe = (Ed25519FieldElement) obj;
-        // TODO should this be constant time?
-        return Arrays.equals(toByteArray(), fe.toByteArray());
+        return 1==Utils.equal(toByteArray(), fe.toByteArray());
     }
 
     @Override
     public String toString() {
-        return "[Ed25519FieldElement val="+DatatypeConverter.printHexBinary(toByteArray())+"]";
+        return "[Ed25519FieldElement val="+Utils.bytesToHex(toByteArray())+"]";
     }
 }